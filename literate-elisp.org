--- conflicted
+++ resolved
@@ -29,13 +29,8 @@
 
 * Introduction
 
-<<<<<<< HEAD
-An Emacs library or configuration file can write in [[https://orgmode.org/manual/Working-with-source-code.html#Working-with-source-code][org mode]] then tangle to an elisp file later,
-here is one example: [[https://github.com/larstvei/dot-emacs][Emacs configurations written in Org mode]] .
-=======
 An Emacs library or configuration file can write in org mode then tangle to an Emacs Lisp file later,
 here is one example: [[https://github.com/larstvei/dot-emacs][Emacs configurations written in Org mode]].
->>>>>>> c173c72f
 
 But What if I want to write a library or a configuration file in org file and load it to Emacs directly?
 If it can, then we will have a uniform development environment without keeping multiple copies
